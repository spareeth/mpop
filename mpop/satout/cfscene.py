#!/usr/bin/env python
# -*- coding: utf-8 -*-
# Copyright (c) 2010, 2011, 2012.

# Author(s):
 
#   Kristian Rune Larssen <krl@dmi.dk>
#   Adam Dybbroe <adam.dybbroe@smhi.se>
#   Martin Raspaud <martin.raspaud@smhi.se>
#   Esben S. Nielsen <esn@dmi.dk>

# This file is part of mpop.

# mpop is free software: you can redistribute it and/or modify it under the
# terms of the GNU General Public License as published by the Free Software
# Foundation, either version 3 of the License, or (at your option) any later
# version.

# mpop is distributed in the hope that it will be useful, but WITHOUT ANY
# WARRANTY; without even the implied warranty of MERCHANTABILITY or FITNESS FOR
# A PARTICULAR PURPOSE.  See the GNU General Public License for more details.

# You should have received a copy of the GNU General Public License along with
# mpop.  If not, see <http://www.gnu.org/licenses/>.

"""The :mod:`satout.cfscene` module provide a proxy class and utilites for
conversion of mpop scene to cf conventions.
"""

import numpy as np
import numpy.ma as ma
from netCDF4 import date2num

from mpop.channel import Channel

import logging
LOG = logging.getLogger('cfscene')


#CF_DATA_TYPE = np.int16
CF_FLOAT_TYPE = np.float64
TIME_UNITS = "seconds since 1970-01-01 00:00:00"

class InfoObject(object):
    """Simple data and info container.
    """
    info = {}
    data = None

class CFScene(object):
    """Scene proxy class for cf conventions. The constructor should be called
    with the *scene* to transform as argument.
    """
    info = {}
    
    def __init__(self, scene, dtype=np.int16, band_axis=2):
        if not issubclass(dtype, np.integer):
            raise TypeError('Only integer saving allowed for CF data')
        
        self.info = scene.info.copy()
        CF_DATA_TYPE = dtype
        
        # Other global attributes
        self.info["Conventions"] = "CF-1.5"
        self.info["platform"] = scene.satname + "-" + str(scene.number)
        self.info["instrument"] = scene.instrument_name
        if scene.variant:
            self.info["service"] = scene.variant
        
        self.time = InfoObject()
        self.time.data = date2num(scene.time_slot,
                                  TIME_UNITS)
        self.time.info = {"var_name": "time",
                          "var_data": self.time.data,
                          "var_dim_names": (),
                          "long_name": "Nominal time of the image",
                          "standard_name": "time",
                          "units": TIME_UNITS} 

        grid_mappings = []
        areas = []
        area = None
        area_units = []
        counter = 0
        gm_counter = 0
        area_counter = 0
        
        for chn in scene:
<<<<<<< HEAD
            str_res = str(int(chn.resolution)) + "m"

            #print "CHN: ",chn
=======

>>>>>>> f27811d3
            if not chn.is_loaded():
                continue
            
            if not isinstance(chn, Channel):
                setattr(self, chn.name, chn)
<<<<<<< HEAD
                try:
                    _info = getattr(self, "band" + str_res).info
                    for key in ("grid_mapping", "coordinates"):
                        if _info.has_key(key):
                            chn.info[key] = _info[key]
                except AttributeError:
                    self._set_geogrid(chn)
                #print "INFO: ", chn.info
=======
>>>>>>> f27811d3
                continue

            fill_value = np.iinfo(CF_DATA_TYPE).min
            if ma.count_masked(chn.data) == chn.data.size:
                # All data is masked
                data = np.ones(chn.data.shape, dtype=CF_DATA_TYPE) * fill_value
                scale = 1
                offset = 0
            else:
                chn_max = chn.data.max()
                chn_min = chn.data.min()
               
                scale = ((chn_max - chn_min) /
                         (2**np.iinfo(CF_DATA_TYPE).bits - 2.0))
                # Handle the case where all data has the same value.
                if scale == 0:
                    scale = 1
                offset = (chn_max + chn_min) / 2.0
                
                data = ((chn.data.data - offset) / scale).astype(CF_DATA_TYPE)
                data[chn.data.mask] = fill_value

            data = np.ma.expand_dims(data, band_axis)
            
            # it's a grid mapping
            try:
                if chn.area.proj_dict not in grid_mappings:
                    # create new grid mapping
                    grid_mappings.append(chn.area.proj_dict)
                    area = InfoObject()
                    area.data = 0
                    area.info = {"var_name": "grid_mapping_" + str(gm_counter),
                                 "var_data": area.data,
                                 "var_dim_names": ()}
                    area.info.update(proj2cf(chn.area.proj_dict))
                    area.info.setdefault("units", "m")
                    setattr(self, area.info["var_name"], area)
                    gm_counter += 1
                else:
                    # use an existing grid mapping
                    str_gmc = str(grid_mappings.index(chn.area.proj_dict))
                    area = InfoObject()
                    area.data = 0
                    area.info = {"var_name": "grid_mapping_" + str_gmc,
                                 "var_data": area.data,
                                 "var_dim_names": ()}
                    area.info.update(proj2cf(chn.area.proj_dict))
                    area.info.setdefault("units", "m")

                if(chn.area in areas):
                    str_arc = str(areas.index(chn.area))
                    xy_names = ["y"+str_arc, "x"+str_arc]
                else:
                    areas.append(chn.area)
                    str_arc = str(area_counter)
                    area_counter += 1
                    x__ = InfoObject()
                    x__.data = chn.area.projection_x_coords[0, :]
                    x__.info = {"var_name": "x"+str_arc,
                                "var_data": x__.data,
                                "var_dim_names": ("x"+str_arc,),
                                "units": "rad",
                                "standard_name": "projection_x_coordinate",
                                "long_name": "x coordinate of projection"}
                    if area.info["grid_mapping_name"] == "geostationary":
                        x__.data /= float(area.info["perspective_point_height"])
                        xpix = np.arange(len(x__.data), dtype=np.uint16)
                        xsca = ((x__.data[-1] - x__.data[0]) /
                            (xpix[-1] + xpix[0]))
                        xoff = x__.data[0] - xpix[0] * xsca
                        x__.data = xpix
                        x__.info["var_data"] = xpix
                        x__.info["scale_factor"] = xsca
                        x__.info["add_offset"] = xoff
                    setattr(self, x__.info["var_name"], x__)

<<<<<<< HEAD
            if chn.resolution in resolutions:
                # resolution has been used before
                band = getattr(self, "band" + str_res)
=======
                    y__ = InfoObject()
                    y__.data = chn.area.projection_y_coords[:, 0]
                    y__.info = {"var_name": "y"+str_arc,
                                "var_data": y__.data,
                                "var_dim_names": ("y"+str_arc,),
                                "units": "rad",
                                "standard_name": "projection_y_coordinate",
                                "long_name": "y coordinate of projection"}
                    if area.info["grid_mapping_name"] == "geostationary":
                        y__.data /= float(area.info["perspective_point_height"])
                        ypix = np.arange(len(y__.data), dtype=np.uint16)
                        ysca = ((y__.data[-1] - y__.data[0]) /
                            (ypix[-1] + ypix[0]))
                        yoff = y__.data[0] - ypix[0] * ysca
                        y__.data = ypix
                        y__.info["var_data"] = ypix
                        y__.info["scale_factor"] = ysca
                        y__.info["add_offset"] = yoff
                    setattr(self, y__.info["var_name"], y__)
                    
                    xy_names = [y__.info["var_name"], x__.info["var_name"]]

            # It's not a grid mapping, go for lons and lats
            except AttributeError:
                area = None
                if(chn.area in areas):
                    str_arc = str(areas.index(chn.area))
                    coordinates = ["lon"+str_arc, "lat"+str_arc]
                else:
                    areas.append(chn.area)
                    str_arc = str(area_counter)
                    area_counter += 1
                    lons = InfoObject()
                    try:
                        lons.data = chn.area.lons[:]
                    except AttributeError:
                        pass

                    lons.info = {"var_name": "lon"+str_arc,
                                 "var_data": lons.data,
                                 "var_dim_names": ("y"+str_arc,
                                                   "x"+str_arc),
                                 "units": "degrees east",
                                 "long_name": "longitude coordinate",
                                 "standard_name": "longitude"}
                    if lons.data is not None:
                        setattr(self, lons.info["var_name"], lons)

                    lats = InfoObject()
                    try:
                        lats.data = chn.area.lats[:]
                    except AttributeError:
                        pass
                    
                    lats.info = {"var_name": "lat"+str_arc,
                                 "var_data": lats.data,
                                 "var_dim_names": ("y"+str_arc,
                                                   "x"+str_arc),
                                 "units": "degrees north",
                                 "long_name": "latitude coordinate",
                                 "standard_name": "latitude"}
                    if lats.data is not None:
                        setattr(self, lats.info["var_name"], lats)
                    
                    if lats.data is not None and lons.data is not None:
                        coordinates = (lats.info["var_name"]+" "+
                                       lons.info["var_name"])

            if (chn.area, chn.info['units']) in area_units:
                str_cnt = str(area_units.index((chn.area, chn.info['units'])))
                # area has been used before
                band = getattr(self, "band" + str_cnt)
>>>>>>> f27811d3

                # data
                band.data = np.concatenate((band.data, data), axis=band_axis)
                band.info["var_data"] = band.data
                
                # bandname
                bandname = getattr(self, "bandname" + str_cnt)
                bandname.data = np.concatenate((bandname.data,
                                                np.array([chn.name])))
                bandname.info["var_data"] = bandname.data

                # offset
                off_attr = np.concatenate((off_attr,
                                           np.array([offset])))
                band.info["add_offset"] = off_attr

                # scale
                sca_attr = np.concatenate((sca_attr,
                                           np.array([scale])))
                band.info["scale_factor"] = sca_attr

                # wavelength bounds
                bwl = getattr(self, "wl_bnds" + str_cnt)
                bwl.data = np.vstack((bwl.data,
                                      np.array([chn.wavelength_range[0],
                                                chn.wavelength_range[2]])))
                bwl.info["var_data"] = bwl.data

                # nominal_wavelength
                nwl = getattr(self, "nominal_wavelength" + str_cnt)
                nwl.data = np.concatenate((nwl.data,
                                           np.array([chn.wavelength_range[1]])))
                nwl.info["var_data"] = nwl.data


            else:
                # first encounter of this area and unit
                str_cnt = str(counter)
                counter += 1
                area_units.append((chn.area, chn.info["units"]))
                
                # data

                band = InfoObject()
                band.data = data
                dim_names = xy_names
                dim_names.insert(band_axis, 'band'+str_cnt)
                band.info = {"var_name": "Image"+str_cnt,
                             "var_data": band.data,
                             'var_dim_names': dim_names,
                             "_FillValue": fill_value,
                             "long_name": "Band data",
                             "units": chn.info["units"],
                             "resolution": chn.resolution}


                # bandname
                
                bandname = InfoObject()
                bandname.data = np.array([chn.name], 'O')
                bandname.info = {"var_name": "band"+str_cnt,
                                 "var_data": bandname.data,
                                 "var_dim_names": ("band"+str_cnt,),
                                 "standard_name": "band_name"}
                setattr(self, "bandname" + str_cnt, bandname)
                
                # offset
                off_attr = np.array([offset])
                band.info["add_offset"] = off_attr

                # scale
                sca_attr = np.array([scale])
                band.info["scale_factor"] = sca_attr
                
                # wavelength bounds
                wlbnds = InfoObject()
                wlbnds.data = np.array([[chn.wavelength_range[0],
                                         chn.wavelength_range[2]]])
                wlbnds.info = {"var_name": "wl_bnds"+str_cnt,
                               "var_data": wlbnds.data,
                               "var_dim_names": ("band"+str_cnt, "nv")}
                setattr(self, wlbnds.info["var_name"], wlbnds)
                
                # nominal_wavelength
                nomwl = InfoObject()
                nomwl.data = np.array([chn.wavelength_range[1]])
                nomwl.info = {"var_name": "nominal_wavelength"+str_cnt,
                              "var_data": nomwl.data,
                              "var_dim_names": ("band"+str_cnt,),
                              "standard_name": "radiation_wavelength",
                              "units": "um",
                              "bounds": wlbnds.info["var_name"]}
                setattr(self, "nominal_wavelength" + str_cnt, nomwl)

                # grid mapping or lon lats
<<<<<<< HEAD
                self._set_geogrid(chn, band)

                setattr(self, "band" + str_res, band)

    def _set_geogrid(self, chn, band=None):
        str_res = str(int(chn.resolution)) + "m"

        try:
            area = InfoObject()
            area.data = 0
            area.info = {"var_name": chn.area.area_id,
                         "var_data": area.data,
                         "var_dim_names": ()}
            area.info.update(proj2cf(chn.area.proj_dict))
            setattr(self, area.info["var_name"], area)

            x__ = InfoObject()
            x__.data = chn.area.projection_x_coords[0, :]
            x__.info = {"var_name": "x"+str_res,
                        "var_data": x__.data,
                        "var_dim_names": ("x"+str_res,),
                        "units": "m",
                        "standard_name": "projection_x_coordinate",
                        "long_name": "x coordinate of projection"}
            setattr(self, x__.info["var_name"], x__)
        
            y__ = InfoObject()
            y__.data = chn.area.projection_y_coords[:, 0]
            y__.info = {"var_name": "y"+str_res,
                        "var_data": y__.data,
                        "var_dim_names": ("y"+str_res,),
                        "units": "m",
                        "standard_name": "projection_y_coordinate",
                        "long_name": "y coordinate of projection"}
            setattr(self, y__.info["var_name"], y__)
            
            if band:
                band.info["grid_mapping"] = area.info["var_name"]
            else:
                chn.info["grid_mapping"] = area.info["var_name"]
                
        except AttributeError:
            lons = InfoObject()
            try:
                lons.data = chn.area.lons[:]
            except AttributeError:
                pass

            lons.info = {"var_name": "lon"+str_res,
                         "var_data": lons.data,
                         "var_dim_names": ("y"+str_res,
                                           "x"+str_res),
                         "units": "degrees east",
                         "long_name": "longitude coordinate",
                         "standard_name": "longitude"}
            if lons.data is not None:
                setattr(self, lons.info["var_name"], lons)
                
            lats = InfoObject()
            try:
                lats.data = chn.area.lats[:]
            except AttributeError:
                pass
                
            lats.info = {"var_name": "lat"+str_res,
                         "var_data": lats.data,
                         "var_dim_names": ("y"+str_res,
                                           "x"+str_res),
                         "units": "degrees north",
                         "long_name": "latitude coordinate",
                         "standard_name": "latitude"}
            if lats.data is not None:
                setattr(self, lats.info["var_name"], lats)
                    
            if lats.data is not None and lons.data is not None:
                if band:
                    band.info["coordinates"] = (lats.info["var_name"]+" "+
                                                lons.info["var_name"])
                else:
                    chn.info["coordinates"] = (lats.info["var_name"]+" "+
                                               lons.info["var_name"])

=======
                if area is not None:
                    band.info["grid_mapping"] = area.info["var_name"]
                else:
                    band.info["coordinates"] = coordinates

                setattr(self, "band" + str_cnt, band)

        for i, area_unit in enumerate(area_units):
            # compute data reduction
            fill_value = np.iinfo(CF_DATA_TYPE).min
            band = getattr(self, "band" + str(i))
            # band.info["valid_range"] = np.array([valid_min, valid_max]),
            
>>>>>>> f27811d3
def proj2cf(proj_dict):
    """Return the cf grid mapping from a proj dict.

    Description of the cf grid mapping:
    http://cf-pcmdi.llnl.gov/documents/cf-conventions/1.4/ch05s06.html
    
    Table of the available grid mappings:
    http://cf-pcmdi.llnl.gov/documents/cf-conventions/1.4/apf.html
    """

    cases = {"geos": geos2cf,
             "stere": stere2cf,
             "merc": merc2cf,
             "aea": aea2cf,
             "laea": laea2cf,
             "ob_tran": obtran2cf,}

    return cases[proj_dict["proj"]](proj_dict)

def geos2cf(proj_dict):
    """Return the cf grid mapping from a geos proj dict.
    """

    return {"grid_mapping_name": "geostationary",
            "latitude_of_projection_origin": 0.0,
            "longitude_of_projection_origin": eval(proj_dict["lon_0"]),
            "semi_major_axis": eval(proj_dict["a"]),
            "semi_minor_axis": eval(proj_dict["b"]),
            "perspective_point_height": eval(proj_dict["h"])
            }

def stere2cf(proj_dict):
    """Return the cf grid mapping from a geos proj dict.
    """

    raise NotImplementedError

def merc2cf(proj_dict):
    """Return the cf grid mapping from a mercator proj dict.
    """

    raise NotImplementedError

def aea2cf(proj_dict):
    """Return the cf grid mapping from a Albers Equal Area proj dict.
    """

    #standard_parallels = []
    #for item in ['lat_1', 'lat_2']:
    #    if item in proj_dict:
    #        standard_parallels.append(eval(proj_dict[item]))
    if 'lat_2' in proj_dict:
        standard_parallel = [eval(proj_dict['lat_1']),
                             eval(proj_dict['lat_2'])]
    else:
        standard_parallel = [eval(proj_dict['lat_1'])]
        
    lat_0 = 0.0
    if 'lat_0' in proj_dict:
        lat_0 = eval(proj_dict['lat_0'])

    x_0 = 0.0
    if 'x_0' in proj_dict:
        x_0 = eval(proj_dict['x_0'])

    y_0 = 0.0
    if 'y_0' in proj_dict:
        y_0 = eval(proj_dict['y_0'])
    
    retv = {"grid_mapping_name": "albers_conical_equal_area",
            "standard_parallel": standard_parallel,
            "latitude_of_projection_origin": lat_0,
            "longitude_of_central_meridian": eval(proj_dict["lon_0"]),
            "false_easting": x_0,
            "false_northing": y_0
            }

    retv = build_dict("albers_conical_equal_area",
                      proj_dict,
                      standard_parallel=["lat_1", "lat_2"],
                      latitude_of_projection_origin="lat_0",
                      longitude_of_central_meridian="lon_0",
                      false_easting="x_0",
                      false_northing="y_0")

    return retv

def laea2cf(proj_dict):
    """Return the cf grid mapping from a Lambert azimuthal equal-area proj dict.
    http://trac.osgeo.org/gdal/wiki/NetCDF_ProjectionTestingStatus
    """
    x_0 = eval(proj_dict.get('x_0', '0.0'))
    y_0 = eval(proj_dict.get('y_0', '0.0'))

    #print x_0, y_0

    retv = {"grid_mapping_name": "lambert_azimuthal_equal_area",
            "longitude_of_projection_origin": eval(proj_dict["lon_0"]),
            "latitude_of_projection_origin": eval(proj_dict["lat_0"]),
            "false_easting": x_0,
            "false_northing": y_0
            }

    retv = build_dict("lambert_azimuthal_equal_area",
                      proj_dict,
                      longitude_of_projection_origin="lon_0",
                      latitude_of_projection_origin="lat_0",
                      false_easting="x_0",
                      false_northing="y_0")

    return retv


def obtran2cf(proj_dict):
    """Return a grid mapping from a rotated pole grid (General Oblique
    Transformation projection) proj dict.
    
    Please be aware this is not yet supported by CF!
    """
    LOG.warning("The General Oblique Transformation " + 
                "projection is not CF compatible yet...")
    x_0 = eval(proj_dict.get('x_0', '0.0'))
    y_0 = eval(proj_dict.get('y_0', '0.0'))

    #print x_0, y_0

    retv = {"grid_mapping_name": "general_oblique_transformation",
            "longitude_of_projection_origin": eval(proj_dict["lon_0"]),
            "grid_north_pole_latitude": eval(proj_dict["o_lat_p"]),
            "grid_north_pole_longitude": eval(proj_dict["o_lon_p"]),
            "false_easting": x_0,
            "false_northing": y_0
            }

    retv = build_dict("general_oblique_transformation",
                      proj_dict,
                      longitude_of_projection_origin="lon_0",
                      grid_north_pole_latitude="o_lat_p",
                      grid_north_pole_longitude="o_lon_p",
                      false_easting="x_0",
                      false_northing="y_0")

    return retv



def build_dict(proj_name, proj_dict, **kwargs):
    new_dict = {}
    new_dict["grid_mapping_name"] = proj_name
    for key, val in kwargs.items():
        if isinstance(val, (list, tuple)):
            new_dict[key] = [eval(proj_dict[x]) for x in val if x in proj_dict]
        elif val in proj_dict:
            new_dict[key] = eval(proj_dict[val])
    # add a, b, rf and/or ellps
    if "a" in proj_dict:
        new_dict["semi_major_axis"] = eval(proj_dict["a"])
    if "b" in proj_dict:
        new_dict["semi_minor_axis"] = eval(proj_dict["b"])
    if "rf" in proj_dict:
        new_dict["inverse_flattening"] = eval(proj_dict["rf"])
    if "ellps" in proj_dict:
        new_dict["ellipsoid"] = proj_dict["ellps"]
            
    return new_dict

def aeqd2cf(proj_dict):
    return build_dict("azimuthal_equidistant",
                      proj_dict,
                      standard_parallel=["lat_1", "lat_2"],
                      latitude_of_projection_origin="lat_0",
                      longitude_of_central_meridian="lon_0",
                      false_easting="x_0",
                      false_northing="y_0")<|MERGE_RESOLUTION|>--- conflicted
+++ resolved
@@ -86,29 +86,12 @@
         area_counter = 0
         
         for chn in scene:
-<<<<<<< HEAD
-            str_res = str(int(chn.resolution)) + "m"
-
-            #print "CHN: ",chn
-=======
-
->>>>>>> f27811d3
+
             if not chn.is_loaded():
                 continue
             
             if not isinstance(chn, Channel):
                 setattr(self, chn.name, chn)
-<<<<<<< HEAD
-                try:
-                    _info = getattr(self, "band" + str_res).info
-                    for key in ("grid_mapping", "coordinates"):
-                        if _info.has_key(key):
-                            chn.info[key] = _info[key]
-                except AttributeError:
-                    self._set_geogrid(chn)
-                #print "INFO: ", chn.info
-=======
->>>>>>> f27811d3
                 continue
 
             fill_value = np.iinfo(CF_DATA_TYPE).min
@@ -185,11 +168,6 @@
                         x__.info["add_offset"] = xoff
                     setattr(self, x__.info["var_name"], x__)
 
-<<<<<<< HEAD
-            if chn.resolution in resolutions:
-                # resolution has been used before
-                band = getattr(self, "band" + str_res)
-=======
                     y__ = InfoObject()
                     y__.data = chn.area.projection_y_coords[:, 0]
                     y__.info = {"var_name": "y"+str_arc,
@@ -262,7 +240,6 @@
                 str_cnt = str(area_units.index((chn.area, chn.info['units'])))
                 # area has been used before
                 band = getattr(self, "band" + str_cnt)
->>>>>>> f27811d3
 
                 # data
                 band.data = np.concatenate((band.data, data), axis=band_axis)
@@ -358,90 +335,6 @@
                 setattr(self, "nominal_wavelength" + str_cnt, nomwl)
 
                 # grid mapping or lon lats
-<<<<<<< HEAD
-                self._set_geogrid(chn, band)
-
-                setattr(self, "band" + str_res, band)
-
-    def _set_geogrid(self, chn, band=None):
-        str_res = str(int(chn.resolution)) + "m"
-
-        try:
-            area = InfoObject()
-            area.data = 0
-            area.info = {"var_name": chn.area.area_id,
-                         "var_data": area.data,
-                         "var_dim_names": ()}
-            area.info.update(proj2cf(chn.area.proj_dict))
-            setattr(self, area.info["var_name"], area)
-
-            x__ = InfoObject()
-            x__.data = chn.area.projection_x_coords[0, :]
-            x__.info = {"var_name": "x"+str_res,
-                        "var_data": x__.data,
-                        "var_dim_names": ("x"+str_res,),
-                        "units": "m",
-                        "standard_name": "projection_x_coordinate",
-                        "long_name": "x coordinate of projection"}
-            setattr(self, x__.info["var_name"], x__)
-        
-            y__ = InfoObject()
-            y__.data = chn.area.projection_y_coords[:, 0]
-            y__.info = {"var_name": "y"+str_res,
-                        "var_data": y__.data,
-                        "var_dim_names": ("y"+str_res,),
-                        "units": "m",
-                        "standard_name": "projection_y_coordinate",
-                        "long_name": "y coordinate of projection"}
-            setattr(self, y__.info["var_name"], y__)
-            
-            if band:
-                band.info["grid_mapping"] = area.info["var_name"]
-            else:
-                chn.info["grid_mapping"] = area.info["var_name"]
-                
-        except AttributeError:
-            lons = InfoObject()
-            try:
-                lons.data = chn.area.lons[:]
-            except AttributeError:
-                pass
-
-            lons.info = {"var_name": "lon"+str_res,
-                         "var_data": lons.data,
-                         "var_dim_names": ("y"+str_res,
-                                           "x"+str_res),
-                         "units": "degrees east",
-                         "long_name": "longitude coordinate",
-                         "standard_name": "longitude"}
-            if lons.data is not None:
-                setattr(self, lons.info["var_name"], lons)
-                
-            lats = InfoObject()
-            try:
-                lats.data = chn.area.lats[:]
-            except AttributeError:
-                pass
-                
-            lats.info = {"var_name": "lat"+str_res,
-                         "var_data": lats.data,
-                         "var_dim_names": ("y"+str_res,
-                                           "x"+str_res),
-                         "units": "degrees north",
-                         "long_name": "latitude coordinate",
-                         "standard_name": "latitude"}
-            if lats.data is not None:
-                setattr(self, lats.info["var_name"], lats)
-                    
-            if lats.data is not None and lons.data is not None:
-                if band:
-                    band.info["coordinates"] = (lats.info["var_name"]+" "+
-                                                lons.info["var_name"])
-                else:
-                    chn.info["coordinates"] = (lats.info["var_name"]+" "+
-                                               lons.info["var_name"])
-
-=======
                 if area is not None:
                     band.info["grid_mapping"] = area.info["var_name"]
                 else:
@@ -455,7 +348,6 @@
             band = getattr(self, "band" + str(i))
             # band.info["valid_range"] = np.array([valid_min, valid_max]),
             
->>>>>>> f27811d3
 def proj2cf(proj_dict):
     """Return the cf grid mapping from a proj dict.
 
