--- conflicted
+++ resolved
@@ -1,7 +1,7 @@
 #!/usr/bin/env python
 # -*- coding: utf-8 -*-
 
-# Copyright (c) 2013, 2014, 2015 Martin Raspaud
+# Copyright (c) 2013 Martin Raspaud
 
 # Author(s):
 
@@ -23,12 +23,4 @@
 """Version file.
 """
 
-<<<<<<< HEAD
-__major__ = "1"
-__minor__ = "0"
-__patch__ = "0"
-
-__version__ = "v" + ".".join([__major__, __minor__, __patch__])
-=======
-__version__ = "v1.1.0"
->>>>>>> 4623f55a
+__version__ = "v1.1.0"