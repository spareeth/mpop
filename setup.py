#!/usr/bin/env python
# -*- coding: utf-8 -*-
<<<<<<< HEAD
# Copyright (c) 2009, 2011.
=======
# Copyright (c) 2009, 2010, 2011.
>>>>>>> e27b85a7

# SMHI,
# Folkborgsvägen 1,
# Norrköping, 
# Sweden

# Author(s):
 
#   Martin Raspaud <martin.raspaud@smhi.se>
#   Adam Dybbroe <adam.dybbroe@smhi.se>

# This file is part of mpop.

# mpop is free software: you can redistribute it and/or modify it
# under the terms of the GNU General Public License as published by
# the Free Software Foundation, either version 3 of the License, or
# (at your option) any later version.

# mpop is distributed in the hope that it will be useful, but
# WITHOUT ANY WARRANTY; without even the implied warranty of
# MERCHANTABILITY or FITNESS FOR A PARTICULAR PURPOSE.  See the GNU
# General Public License for more details.

# You should have received a copy of the GNU General Public License
# along with mpop.  If not, see <http://www.gnu.org/licenses/>.

"""Setup file for mpop.
"""
import os.path
from setuptools import setup

from version import get_git_version


BASE_PATH = os.path.sep.join(os.path.dirname(
    os.path.realpath(__file__)).split(os.path.sep))

<<<<<<< HEAD
EXTS = []
    
=======
>>>>>>> e27b85a7
NAME = 'mpop'

setup(name=NAME,
      version=get_git_version(),
      description='Meteorological post processing package',
      author='Martin Raspaud',
      author_email='martin.raspaud@smhi.se',
      packages=['mpop', 'mpop.satellites', 'mpop.instruments', 'mpop.satin',
                'mpop.satout', 'mpop.saturn', 'mpop.imageo'],
      data_files=[('etc',['etc/geo_image.cfg']),
                  ('etc',['etc/world_map.ascii']),
                  ('share/doc/'+NAME+'/',
                   ['doc/Makefile',
                    'doc/source/conf.py',
                    'doc/source/index.rst',
                    'doc/source/install.rst',
                    'doc/source/quickstart.rst',
                    'doc/source/image.rst',
                    'doc/source/pp.rst',
                    'doc/source/saturn.rst',
                    'doc/source/input.rst',
                    'doc/examples/geo_hrit.py',
                    'doc/examples/polar_aapp1b.py',
                    'doc/examples/polar_segments.py'])],
      zip_safe=False,
      requires=['numpy (>=1.4.1)',
                'pyresample (>=0.7.1)',
                'mipp']
      )<|MERGE_RESOLUTION|>--- conflicted
+++ resolved
@@ -1,10 +1,6 @@
 #!/usr/bin/env python
 # -*- coding: utf-8 -*-
-<<<<<<< HEAD
-# Copyright (c) 2009, 2011.
-=======
 # Copyright (c) 2009, 2010, 2011.
->>>>>>> e27b85a7
 
 # SMHI,
 # Folkborgsvägen 1,
@@ -42,11 +38,6 @@
 BASE_PATH = os.path.sep.join(os.path.dirname(
     os.path.realpath(__file__)).split(os.path.sep))
 
-<<<<<<< HEAD
-EXTS = []
-    
-=======
->>>>>>> e27b85a7
 NAME = 'mpop'
 
 setup(name=NAME,
