--- conflicted
+++ resolved
@@ -71,13 +71,8 @@
                     os.path.join('doc', 'examples', 'polar_aapp1b.py'),
                     os.path.join('doc', 'examples', 'polar_segments.py')])],
       zip_safe=False,
-<<<<<<< HEAD
       requires=['numpy (>=1.4.1)'],
       extras_require={ 'xRIT': ['mipp >= 0.7.1'],
-=======
-      install_requires=['numpy >=1.4.1'],
-      extras_require={ 'xRIT': ['mipp >= 0.6.0'],
->>>>>>> f3bb2048
                        'proj': ['pyresample'],
                        'hdf_eos': ['pyhdf']}
       )